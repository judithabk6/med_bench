import numpy as np

from med_bench.estimation.base import Estimator
from med_bench.utils.decorators import fitted
from med_bench.utils.utils import is_array_integer


class MultiplyRobust(Estimator):
<<<<<<< HEAD
    """Iniitializes Multiply Robust estimatation method class
    """
=======
    """Implementation of multiply robust estimator"""
>>>>>>> f6ede7a7

    def __init__(self, regressor, classifier, ratio: str, normalized, **kwargs):
        """Initializes MulitplyRobust estimatation method

        Parameters
        ----------
        regressor 
            Regressor used for mu estimation, can be any object with a fit and predict method
        classifier 
            Classifier used for propensity estimation, can be any object with a fit and predict_proba method
        ratio : str
            Ratio to use for estimation, can be either 'density' or 'propensities'
        normalized : bool
            Whether to normalize the propensity scores
        """
        super().__init__(**kwargs)

<<<<<<< HEAD
        assert hasattr(
            regressor, 'fit'), "The model does not have a 'fit' method."
        assert hasattr(
            regressor, 'predict'), "The model does not have a 'predict' method."
        assert hasattr(
            classifier, 'fit'), "The model does not have a 'fit' method."
        assert hasattr(
            classifier, 'predict_proba'), "The model does not have a 'predict_proba' method."
        self.regressor = regressor
        self.classifier = classifier

        assert ratio in ['density', 'propensities']
=======
        assert ratio in ["density", "propensities"]
>>>>>>> f6ede7a7
        self._ratio = ratio
        self._normalized = normalized

    def fit(self, t, m, x, y):
        """Fits nuisance parameters to data"""
        t, m, x, y = self._resize(t, m, x, y)

        if self._ratio == "density" and is_array_integer(m):
            self._fit_treatment_propensity_x_nuisance(t, x)
            self._fit_mediator_nuisance(t, m, x)

        elif self._ratio == "propensities":
            self._fit_treatment_propensity_x_nuisance(t, x)
            self._fit_treatment_propensity_xm_nuisance(t, m, x)

        elif self._ratio == "density" and not is_array_integer(m):
            raise NotImplementedError(
                """Continuous mediator cannot use the density ratio method, 
                                      use a discrete mediator or set the ratio to 'propensities'"""
            )

        self._fit_cross_conditional_mean_outcome_nuisance(t, m, x, y)

        self._fitted = True

        if self.verbose:
            print("Nuisance models fitted")

        return self

    @fitted
    def estimate(self, t, m, x, y):
        """Estimates causal effect on data"""
        # Format checking
        t, m, x, y = self._resize(t, m, x, y)

        if self._ratio == "density":
            f_m0x, f_m1x = self._estimate_mediator_probability(t, m, x, y)
            p_x = self._estimate_treatment_propensity_x(t, m, x)
            ratio_t1_m0 = f_m0x / (p_x * f_m1x)
            ratio_t0_m1 = f_m1x / ((1 - p_x) * f_m0x)

        elif self._ratio == "propensities":
            p_x, p_xm = self._estimate_treatment_probabilities(t, m, x)
            ratio_t1_m0 = (1 - p_xm) / ((1 - p_x) * p_xm)
            ratio_t0_m1 = p_xm / ((1 - p_xm) * p_x)

        mu_0mx, mu_1mx, E_mu_t0_t0, E_mu_t0_t1, E_mu_t1_t0, E_mu_t1_t1 = (
            self._estimate_cross_conditional_mean_outcome_nesting(m, x, y)
        )

        # score computing
        if self._normalized:
            sum_score_m1 = np.mean(t / p_x)
            sum_score_m0 = np.mean((1 - t) / (1 - p_x))
            sum_score_t1m0 = np.mean(t * ratio_t1_m0)
            sum_score_t0m1 = np.mean((1 - t) * ratio_t0_m1)

            y1m1 = (t / p_x * (y - E_mu_t1_t1)) / sum_score_m1 + E_mu_t1_t1
            y0m0 = ((1 - t) / (1 - p_x) * (y - E_mu_t0_t0)) / sum_score_m0 + E_mu_t0_t0

            y1m0 = (
                (t * ratio_t1_m0 * (y - mu_1mx)) / sum_score_t1m0
                + ((1 - t) / (1 - p_x) * (mu_1mx - E_mu_t1_t0)) / sum_score_m0
                + E_mu_t1_t0
            )

            y0m1 = (
                ((1 - t) * ratio_t0_m1 * (y - mu_0mx)) / sum_score_t0m1
                + t / p_x * (mu_0mx - E_mu_t0_t1) / sum_score_m1
                + E_mu_t0_t1
            )
        else:
            y1m1 = t / p_x * (y - E_mu_t1_t1) + E_mu_t1_t1
            y0m0 = (1 - t) / (1 - p_x) * (y - E_mu_t0_t0) + E_mu_t0_t0

            y1m0 = (
                t * ratio_t1_m0 * (y - mu_1mx)
                + (1 - t) / (1 - p_x) * (mu_1mx - E_mu_t1_t0)
                + E_mu_t1_t0
            )
            y0m1 = (
                (1 - t) * ratio_t0_m1 * (y - mu_0mx)
                + t / p_x * (mu_0mx - E_mu_t0_t1)
                + E_mu_t0_t1
            )

        # effects computing
        total = np.mean(y1m1 - y0m0)
        direct1 = np.mean(y1m1 - y0m1)
        direct0 = np.mean(y1m0 - y0m0)
        indirect1 = np.mean(y1m1 - y1m0)
        indirect0 = np.mean(y0m1 - y0m0)

        causal_effects = {
            "total_effect": total,
            "direct_effect_treated": direct1,
            "direct_effect_control": direct0,
            "indirect_effect_treated": indirect1,
            "indirect_effect_control": indirect0,
        }
        return causal_effects<|MERGE_RESOLUTION|>--- conflicted
+++ resolved
@@ -6,12 +6,8 @@
 
 
 class MultiplyRobust(Estimator):
-<<<<<<< HEAD
     """Iniitializes Multiply Robust estimatation method class
     """
-=======
-    """Implementation of multiply robust estimator"""
->>>>>>> f6ede7a7
 
     def __init__(self, regressor, classifier, ratio: str, normalized, **kwargs):
         """Initializes MulitplyRobust estimatation method
@@ -29,7 +25,6 @@
         """
         super().__init__(**kwargs)
 
-<<<<<<< HEAD
         assert hasattr(
             regressor, 'fit'), "The model does not have a 'fit' method."
         assert hasattr(
@@ -42,9 +37,6 @@
         self.classifier = classifier
 
         assert ratio in ['density', 'propensities']
-=======
-        assert ratio in ["density", "propensities"]
->>>>>>> f6ede7a7
         self._ratio = ratio
         self._normalized = normalized
 
@@ -104,7 +96,8 @@
             sum_score_t0m1 = np.mean((1 - t) * ratio_t0_m1)
 
             y1m1 = (t / p_x * (y - E_mu_t1_t1)) / sum_score_m1 + E_mu_t1_t1
-            y0m0 = ((1 - t) / (1 - p_x) * (y - E_mu_t0_t0)) / sum_score_m0 + E_mu_t0_t0
+            y0m0 = ((1 - t) / (1 - p_x) * (y - E_mu_t0_t0)) / \
+                sum_score_m0 + E_mu_t0_t0
 
             y1m0 = (
                 (t * ratio_t1_m0 * (y - mu_1mx)) / sum_score_t1m0
