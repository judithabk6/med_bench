import numpy as np
from sklearn.base import clone
from sklearn.linear_model import LinearRegression

from med_bench.estimation.base import Estimator
from med_bench.nuisances.utils import _get_regressor
from med_bench.utils.decorators import fitted

ALPHA = 10


class TMLE(Estimator):
    """Implementation of targeted maximum likelihood estimation method class
    """

    def __init__(self, regressor, classifier, ratio, **kwargs):
        """_summary_

        Parameters
        ----------
        regressor 
            Regressor used for mu estimation, can be any object with a fit and predict method
        classifier 
            Classifier used for propensity estimation, can be any object with a fit and predict_proba method
        ratio : str
            Ratio to use for estimation, can be either 'density' or 'propensities'
        """
        super().__init__(**kwargs)

        assert hasattr(
            regressor, 'fit'), "The model does not have a 'fit' method."
        assert hasattr(
            regressor, 'predict'), "The model does not have a 'predict' method."
        assert hasattr(
            classifier, 'fit'), "The model does not have a 'fit' method."
        assert hasattr(
            classifier, 'predict_proba'), "The model does not have a 'predict_proba' method."
        self.regressor = regressor
        self.classifier = classifier

        self._ratio = ratio

    def _one_step_correction_direct(self, t, m, x, y):

        n = t.shape[0]
        t, m, x, y = self.resize(t, m, x, y)
        t0 = np.zeros((n))
        t1 = np.ones((n))

        # estimate mediator densities
        if self._ratio == "density":
            f_m0x, f_m1x = self._estimate_mediator_probability(t, m, x, y)
            p_x = self._estimate_treatment_propensity_x(t, m, x)
            ratio = f_m0x / (p_x * f_m1x)

        elif self._ratio == "propensities":
            p_x, p_xm = self._estimate_treatment_probabilities(t, m, x)
            ratio = (1 - p_xm) / ((1 - p_x) * p_xm)

        h_corrector = t * ratio - (1 - t) / (1 - p_x)

        x_t_mr = np.hstack(
            [var.reshape(-1, 1) if len(var.shape) == 1 else var for var in [x, t, m]]
        )
        mu_tmx = self._regressor_y.predict(x_t_mr)
        reg = LinearRegression(fit_intercept=False).fit(
            h_corrector.reshape(-1, 1), (y - mu_tmx).squeeze()
        )
        epsilon_h = reg.coef_

        x_t0_m = np.hstack(
            [var.reshape(-1, 1) if len(var.shape) == 1 else var for var in [x, t0, m]]
        )
        x_t1_m = np.hstack(
            [var.reshape(-1, 1) if len(var.shape) == 1 else var for var in [x, t1, m]]
        )

        mu_t0_mx = self._regressor_y.predict(x_t0_m)
        h_corrector_t0 = t0 * ratio - (1 - t0) / (1 - p_x)
        mu_t1_mx = self._regressor_y.predict(x_t1_m)
        h_corrector_t1 = t1 * ratio - (1 - t1) / (1 - p_x)
        mu_t0_mx_star = mu_t0_mx + epsilon_h * h_corrector_t0
        mu_t1_mx_star = mu_t1_mx + epsilon_h * h_corrector_t1

        regressor_y = _get_regressor(self._regularize, self._use_forest)
        reg_cross = clone(regressor_y)
        reg_cross.fit(
            x[t == 0], (mu_t1_mx_star[t == 0] - mu_t0_mx_star[t == 0]).squeeze()
        )

        theta_0 = reg_cross.predict(x)
        c_corrector = (1 - t) / (1 - p_x)
        reg = LinearRegression(fit_intercept=False).fit(
            c_corrector.reshape(-1, 1)[t == 0],
            (mu_t1_mx_star[t == 0] - y[t == 0] - theta_0[t == 0]).squeeze(),
        )
        epsilon_c = reg.coef_

        theta_0_star = theta_0 + epsilon_c * c_corrector
        theta_0_star = np.mean(theta_0_star)

        return theta_0_star

    def _one_step_correction_indirect(self, t, m, x, y):

        n = t.shape[0]
        t, m, x, y = self.resize(t, m, x, y)
        t0 = np.zeros((n))
        t1 = np.ones((n))

        # estimate mediator densities
        if self._ratio == "density":
            f_m0x, f_m1x = self._estimate_mediator_probability(t, m, x, y)
            p_x = self._estimate_treatment_propensity_x(t, m, x)
            ratio = f_m0x / (p_x * f_m1x)

        elif self._ratio == "propensities":
            p_x, p_xm = self._estimate_treatment_probabilities(t, m, x)
            ratio = (1 - p_xm) / ((1 - p_x) * p_xm)

        h_corrector = t / p_x - t * ratio

        x_t_mr = np.hstack(
            [var.reshape(-1, 1) if len(var.shape) == 1 else var for var in [x, t, m]]
        )
        mu_tmx = self._regressor_y.predict(x_t_mr)
        reg = LinearRegression(fit_intercept=False).fit(
            h_corrector.reshape(-1, 1), (y - mu_tmx).squeeze()
        )
        epsilon_h = reg.coef_

        x_t1_m = np.hstack(
            [var.reshape(-1, 1) if len(var.shape) == 1 else var for var in [x, t1, m]]
        )

        mu_t1_mx = self._regressor_y.predict(x_t1_m)
        h_corrector_t1 = t1 / p_x - t1 * ratio
        mu_t1_mx_star = mu_t1_mx + epsilon_h * h_corrector_t1

<<<<<<< HEAD
        regressor_y = _get_regressor(self._regularize,
                                     self._use_forest)

=======
        regressor_y = _get_regressor(self._regularize, self._use_forest)
>>>>>>> f6ede7a7
        reg_cross = clone(regressor_y)
        reg_cross.fit(x[t == 0], mu_t1_mx_star[t == 0])
        omega_t0x = reg_cross.predict(x)
        c_corrector_t0 = (2 * t0 - 1) / p_x[:, None]

        reg = LinearRegression(fit_intercept=False).fit(
            c_corrector_t0[t == 0],
            (mu_t1_mx_star[t == 0] - omega_t0x[t == 0]).squeeze(),
        )
        epsilon_c_t0 = reg.coef_
        omega_t0x_star = omega_t0x + epsilon_c_t0 * c_corrector_t0

        reg_cross = clone(regressor_y)
        reg_cross.fit(x[t == 1], y[t == 1])
        omega_t1x = reg_cross.predict(x)
        c_corrector_t1 = (2 * t1 - 1) / p_x[:, None]
        reg = LinearRegression(fit_intercept=False).fit(
            c_corrector_t1[t == 1], (y[t == 1] - omega_t1x[t == 1]).squeeze()
        )
        epsilon_c_t1 = reg.coef_
        omega_t1x_star = omega_t1x + epsilon_c_t1 * c_corrector_t1
        delta_1 = np.mean(omega_t1x_star - omega_t0x_star)

        return delta_1

    def fit(self, t, m, x, y):
        """Fits nuisance parameters to data"""
        # bucketize if needed
        t, m, x, y = self._resize(t, m, x, y)

        self._fit_treatment_propensity_x_nuisance(t, x)
        self._fit_conditional_mean_outcome_nuisance(t, m, x, y)

        if self._ratio == "density":
            self._fit_mediator_nuisance(t, m, x)

        elif self._ratio == "propensities":
            self._fit_treatment_propensity_xm_nuisance(t, m, x)

        self._fitted = True

        if self.verbose:
            print("Nuisance models fitted")

        return self

    @fitted
    def estimate(self, t, m, x, y):
        """Estimates causal effect on data"""
        theta_0 = self._one_step_correction_direct(t, m, x, y)
        delta_1 = self._one_step_correction_indirect(t, m, x, y)
        total_effect = theta_0 + delta_1
        direct_effect_treated = np.copy(theta_0)
        direct_effect_control = theta_0
        indirect_effect_treated = delta_1
        indirect_effect_control = np.copy(delta_1)

        causal_effects = {
            "total_effect": total_effect,
            "direct_effect_treated": direct_effect_treated,
            "direct_effect_control": direct_effect_control,
            "indirect_effect_treated": indirect_effect_treated,
            "indirect_effect_control": indirect_effect_control,
        }
        return causal_effects<|MERGE_RESOLUTION|>--- conflicted
+++ resolved
@@ -60,7 +60,8 @@
         h_corrector = t * ratio - (1 - t) / (1 - p_x)
 
         x_t_mr = np.hstack(
-            [var.reshape(-1, 1) if len(var.shape) == 1 else var for var in [x, t, m]]
+            [var.reshape(-1, 1) if len(var.shape) ==
+             1 else var for var in [x, t, m]]
         )
         mu_tmx = self._regressor_y.predict(x_t_mr)
         reg = LinearRegression(fit_intercept=False).fit(
@@ -69,10 +70,12 @@
         epsilon_h = reg.coef_
 
         x_t0_m = np.hstack(
-            [var.reshape(-1, 1) if len(var.shape) == 1 else var for var in [x, t0, m]]
+            [var.reshape(-1, 1) if len(var.shape) ==
+             1 else var for var in [x, t0, m]]
         )
         x_t1_m = np.hstack(
-            [var.reshape(-1, 1) if len(var.shape) == 1 else var for var in [x, t1, m]]
+            [var.reshape(-1, 1) if len(var.shape) ==
+             1 else var for var in [x, t1, m]]
         )
 
         mu_t0_mx = self._regressor_y.predict(x_t0_m)
@@ -85,7 +88,8 @@
         regressor_y = _get_regressor(self._regularize, self._use_forest)
         reg_cross = clone(regressor_y)
         reg_cross.fit(
-            x[t == 0], (mu_t1_mx_star[t == 0] - mu_t0_mx_star[t == 0]).squeeze()
+            x[t == 0], (mu_t1_mx_star[t == 0] -
+                        mu_t0_mx_star[t == 0]).squeeze()
         )
 
         theta_0 = reg_cross.predict(x)
@@ -121,7 +125,8 @@
         h_corrector = t / p_x - t * ratio
 
         x_t_mr = np.hstack(
-            [var.reshape(-1, 1) if len(var.shape) == 1 else var for var in [x, t, m]]
+            [var.reshape(-1, 1) if len(var.shape) ==
+             1 else var for var in [x, t, m]]
         )
         mu_tmx = self._regressor_y.predict(x_t_mr)
         reg = LinearRegression(fit_intercept=False).fit(
@@ -130,20 +135,17 @@
         epsilon_h = reg.coef_
 
         x_t1_m = np.hstack(
-            [var.reshape(-1, 1) if len(var.shape) == 1 else var for var in [x, t1, m]]
+            [var.reshape(-1, 1) if len(var.shape) ==
+             1 else var for var in [x, t1, m]]
         )
 
         mu_t1_mx = self._regressor_y.predict(x_t1_m)
         h_corrector_t1 = t1 / p_x - t1 * ratio
         mu_t1_mx_star = mu_t1_mx + epsilon_h * h_corrector_t1
 
-<<<<<<< HEAD
         regressor_y = _get_regressor(self._regularize,
                                      self._use_forest)
 
-=======
-        regressor_y = _get_regressor(self._regularize, self._use_forest)
->>>>>>> f6ede7a7
         reg_cross = clone(regressor_y)
         reg_cross.fit(x[t == 0], mu_t1_mx_star[t == 0])
         omega_t0x = reg_cross.predict(x)
