import numpy as np

from med_bench.estimation.base import Estimator
from med_bench.utils.decorators import fitted
from med_bench.utils.utils import is_array_binary


class GComputation(Estimator):
    """GComputation estimation method class"""

    def __init__(self, regressor, classifier, **kwargs):
        """Initializes GComputation estimation method

        Parameters
        ----------
        regressor
            Regressor used for mu estimation, can be any object with a fit and predict method
        classifier
            Classifier used for propensity estimation, can be any object with a fit and predict_proba method
        """
        super().__init__(**kwargs)

        assert hasattr(regressor, "fit"), "The model does not have a 'fit' method."
        assert hasattr(
            regressor, "predict"
        ), "The model does not have a 'predict' method."
        assert hasattr(classifier, "fit"), "The model does not have a 'fit' method."
        assert hasattr(
            classifier, "predict_proba"
        ), "The model does not have a 'predict_proba' method."
        self.regressor = regressor
        self.classifier = classifier

    def _estimate_conditional_mean_outcome_table(self, x):
        """
        Estimate conditional mean outcome E[Y|T,M,X]

        Returns
        -------
        mu_00x: array-like, shape (n_samples)
            conditional mean outcome estimates E[Y|T=0,M=0,X]
        mu_01x, array-like, shape (n_samples)
            conditional mean outcome estimates E[Y|T=0,M=1,X]
        mu_10x, array-like, shape (n_samples)
            conditional mean outcome estimates E[Y|T=1,M=0,X]
        mu_11x, array-like, shape (n_samples)
            conditional mean outcome estimates E[Y|T=1,M=1,X]
        """
        n = x.shape[0]

        t0 = np.zeros((n, 1))
        t1 = np.ones((n, 1))
        m0 = np.zeros((n, 1))
        m1 = np.ones((n, 1))

        x_t1_m1 = np.hstack([x, t1.reshape(-1, 1), m1])
        x_t1_m0 = np.hstack([x, t1.reshape(-1, 1), m0])
        x_t0_m1 = np.hstack([x, t0.reshape(-1, 1), m1])
        x_t0_m0 = np.hstack([x, t0.reshape(-1, 1), m0])

        mu_00x = self._regressor_y.predict(x_t0_m0)
        mu_01x = self._regressor_y.predict(x_t0_m1)
        mu_10x = self._regressor_y.predict(x_t1_m0)
        mu_11x = self._regressor_y.predict(x_t1_m1)

        return mu_00x, mu_01x, mu_10x, mu_11x

    def fit(self, t, m, x, y):
        """Fits nuisance parameters to data"""
        t, m, x, y = self._resize(t, m, x, y)

        if is_array_binary(m):
<<<<<<< HEAD
            self._fit_mediator_nuisance(t, m, x)
            self._fit_conditional_mean_outcome_nuisance(t, m, x, y)
=======
            self._fit_binary_mediator_probability(t, m, x)
            self._fit_conditional_mean_outcome(t, m, x, y)
>>>>>>> 6290ddb9
        else:
            self._fit_cross_conditional_mean_outcome(t, m, x, y)

        self._fitted = True

        if self.verbose:
            print("Nuisance models fitted")

        return self

    @fitted
    def estimate(self, t, m, x, y):
        """Estimates causal effect on data"""
        t, m, x, y = self._resize(t, m, x, y)

        if is_array_binary(m):
<<<<<<< HEAD
            f_00x, f_01x, f_10x, f_11x = self._estimate_mediators_probabilities(
                t, m, x, y
            )
            mu_00x, mu_01x, mu_10x, mu_11x = self._estimate_conditional_mean_outcome(
                t, m, x, y
            )
=======
            f_00x, f_01x, f_10x, f_11x = \
                self._estimate_binary_mediator_probability_table(x)
            mu_00x, mu_01x, mu_10x, mu_11x = \
                self._estimate_conditional_mean_outcome_table(x)
>>>>>>> 6290ddb9

            direct_effect_i1 = mu_11x - mu_01x
            direct_effect_i0 = mu_10x - mu_00x
            n = len(y)
            direct_effect_treated = (
                direct_effect_i1 * f_11x + direct_effect_i0 * f_10x
            ).sum() / n
            direct_effect_control = (
                direct_effect_i1 * f_01x + direct_effect_i0 * f_00x
            ).sum() / n
            indirect_effect_i1 = f_11x - f_01x
            indirect_effect_i0 = f_10x - f_00x
            indirect_effect_treated = (
                indirect_effect_i1 * mu_11x + indirect_effect_i0 * mu_10x
            ).sum() / n
            indirect_effect_control = (
                indirect_effect_i1 * mu_01x + indirect_effect_i0 * mu_00x
            ).sum() / n
            total_effect = direct_effect_control + indirect_effect_treated
        else:
<<<<<<< HEAD
            (mu_0mx, mu_1mx, y0m0, y0m1, y1m0, y1m1) = (
                self._estimate_cross_conditional_mean_outcome_nesting(m, x, y)
            )
=======
            (mu_0mx, mu_1mx, y0m0, y0m1, y1m0, y1m1) = \
                self._estimate_cross_conditional_mean_outcome(m, x)
>>>>>>> 6290ddb9

            # mean score computing
            eta_t1t1 = np.mean(y1m1)
            eta_t0t0 = np.mean(y0m0)
            eta_t1t0 = np.mean(y1m0)
            eta_t0t1 = np.mean(y0m1)

            # effects computing
            total_effect = eta_t1t1 - eta_t0t0

            direct_effect_treated = eta_t1t1 - eta_t0t1
            direct_effect_control = eta_t1t0 - eta_t0t0
            indirect_effect_treated = eta_t1t1 - eta_t1t0
            indirect_effect_control = eta_t0t1 - eta_t0t0

        causal_effects = {
            "total_effect": total_effect,
            "direct_effect_treated": direct_effect_treated,
            "direct_effect_control": direct_effect_control,
            "indirect_effect_treated": indirect_effect_treated,
            "indirect_effect_control": indirect_effect_control,
        }

        return causal_effects<|MERGE_RESOLUTION|>--- conflicted
+++ resolved
@@ -70,13 +70,8 @@
         t, m, x, y = self._resize(t, m, x, y)
 
         if is_array_binary(m):
-<<<<<<< HEAD
-            self._fit_mediator_nuisance(t, m, x)
-            self._fit_conditional_mean_outcome_nuisance(t, m, x, y)
-=======
             self._fit_binary_mediator_probability(t, m, x)
             self._fit_conditional_mean_outcome(t, m, x, y)
->>>>>>> 6290ddb9
         else:
             self._fit_cross_conditional_mean_outcome(t, m, x, y)
 
@@ -93,19 +88,12 @@
         t, m, x, y = self._resize(t, m, x, y)
 
         if is_array_binary(m):
-<<<<<<< HEAD
-            f_00x, f_01x, f_10x, f_11x = self._estimate_mediators_probabilities(
-                t, m, x, y
+            f_00x, f_01x, f_10x, f_11x = (
+                self._estimate_binary_mediator_probability_table(x)
             )
-            mu_00x, mu_01x, mu_10x, mu_11x = self._estimate_conditional_mean_outcome(
-                t, m, x, y
+            mu_00x, mu_01x, mu_10x, mu_11x = (
+                self._estimate_conditional_mean_outcome_table(x)
             )
-=======
-            f_00x, f_01x, f_10x, f_11x = \
-                self._estimate_binary_mediator_probability_table(x)
-            mu_00x, mu_01x, mu_10x, mu_11x = \
-                self._estimate_conditional_mean_outcome_table(x)
->>>>>>> 6290ddb9
 
             direct_effect_i1 = mu_11x - mu_01x
             direct_effect_i0 = mu_10x - mu_00x
@@ -126,15 +114,10 @@
             ).sum() / n
             total_effect = direct_effect_control + indirect_effect_treated
         else:
-<<<<<<< HEAD
+
             (mu_0mx, mu_1mx, y0m0, y0m1, y1m0, y1m1) = (
-                self._estimate_cross_conditional_mean_outcome_nesting(m, x, y)
+                self._estimate_cross_conditional_mean_outcome(m, x)
             )
-=======
-            (mu_0mx, mu_1mx, y0m0, y0m1, y1m0, y1m1) = \
-                self._estimate_cross_conditional_mean_outcome(m, x)
->>>>>>> 6290ddb9
-
             # mean score computing
             eta_t1t1 = np.mean(y1m1)
             eta_t0t0 = np.mean(y0m0)
