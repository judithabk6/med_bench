--- conflicted
+++ resolved
@@ -12,7 +12,6 @@
     "coefficient_product-M1D_binary_5DX": np.array([1, 1, 1, 3.5, 3.5]),
     "coefficient_product-M5D_continuous_1DX": np.array([1, 1, 1, 1.5, 1.5]),
     "coefficient_product-M5D_continuous_5DX": np.array([1, 1, 1, 3.5, 3.5]),
-<<<<<<< HEAD
     "mediation_ipw_reg_prop_ratio_treatment-M1D_binary_1DX": np.array(
         [6, 1, 1, 100, 100]
     ),
@@ -226,46 +225,10 @@
     "mediation_multiply_robust_reg_pr_treatment_ig_implicit_cross_fit-M1D_continuous_5DX": np.array(
         [1, 1, 1, 2, 2]
     ),
-    "mediation_multiply_robust_reg_pr_treatment_ig_implici_cross_fit-M5D_continuous_5DX": np.array(
-        [1, 2, 2, 4, 4]
-    ),
-    "mediation_dml_reg-M1D_binary_1DX": np.array([1, 2, 2, 3, 3]),
-=======
-    "mediation_ipw_reg-M1D_binary_1DX": np.array([6, 1, 1, 100, 100]),
-    "mediation_ipw_reg-M1D_binary_5DX": np.array([2, 1.2, 1.2, 10, 10]),
-    "mediation_ipw_reg-M1D_continuous_1DX": np.array([6, 1.2, 1.2, 15, 15]),
-    "mediation_ipw_reg-M5D_continuous_1DX": np.array([6, 15, 15, 20, 20]),
-    "mediation_ipw_reg-M5D_continuous_5DX": np.array([2, 5, 5, 10, 10]),
-    "mediation_ipw_reg_calibration-M1D_binary_1DX": np.array([2, 2, 2, 10, 10]),
-    "mediation_ipw_reg_calibration-M1D_binary_5DX": np.array([1, 1, 1, 5, 5]),
-    "mediation_ipw_reg_calibration-M5D_continuous_1DX": np.array([1, 4, 4, 10, 10]),
-    "mediation_ipw_reg_calibration-M1D_continuous_5DX": np.array([1, 1, 1, 2, 2]),
-    "mediation_ipw_reg_calibration-M5D_continuous_5DX": np.array([1, 6, 6, 15, 15]),
-    "mediation_g_computation_reg-M1D_binary_5DX": np.array([2, 2, 2, 3, 3]),
-    "mediation_g_computation_reg-M1D_continuous_1DX": np.array([1, 1, 1, 1.5, 1.5]), 
-    "mediation_g_computation_reg-M5D_continuous_1DX": np.array([1, 1, 1, 1.5, 1.5]),
-    "mediation_g_computation_reg-M1D_continuous_5DX": np.array([2, 2, 2, 4, 4]),
-    "mediation_g_computation_reg-M5D_continuous_5DX": np.array([1, 3, 3, 6, 6]),
-    "mediation_g_computation_reg_calibration-M1D_binary_1DX": np.array([1, 1, 1, 2, 2]),
-    "mediation_g_computation_reg_calibration-M1D_binary_5DX": np.array([1, 1, 1, 1.5, 1.5]),
-    "mediation_g_computation_reg_calibration-M1D_continuous_1DX": np.array([1, 2, 2, 4, 4]),
-    "mediation_g_computation_reg_calibration-M5D_continuous_1DX": np.array([1, 2, 2, 2.5, 2.5]),
-    "mediation_g_computation_reg_calibration-M1D_continuous_5DX": np.array([1, 2, 2, 5, 5]),
-    "mediation_g_computation_reg_calibration-M5D_continuous_5DX": np.array([6, 15, 15, 20, 20]),
-    "mediation_multiply_robust_reg-M1D_binary_1DX": np.array([1, 1, 1, 2, 2]),
-    "mediation_multiply_robust_reg-M1D_binary_5DX": np.array([1, 1, 1, 2, 2]),
-    "mediation_multiply_robust_reg-M1D_continuous_1DX": np.array([1, 1, 1, 2, 2]),
-    "mediation_multiply_robust_reg-M5D_continuous_1DX": np.array([1, 3, 3, 6, 6]),
-    "mediation_multiply_robust_reg-M1D_continuous_5DX": np.array([1, 1, 1, 2, 2]),
-    "mediation_multiply_robust_reg-M5D_continuous_5DX": np.array([1, 2, 2, 4, 4]),
-    "mediation_multiply_robust_reg_calibration-M1D_binary_1DX": np.array([1, 1, 1, 3, 3]),
-    "mediation_multiply_robust_reg_calibration-M1D_binary_5DX": np.array([1, 1, 1, 4, 4]),
-    "mediation_multiply_robust_reg_calibration-M1D_continuous_1DX": np.array([2, 2, 2, 3, 3]),
-    "mediation_multiply_robust_reg_calibration-M5D_continuous_1DX": np.array([2, 2, 2, 5, 5]),
-    "mediation_multiply_robust_reg_calibration-M1D_continuous_5DX": np.array([1, 1, 1, 2, 2]),
-    "mediation_multiply_robust_reg_calibration-M5D_continuous_5DX": np.array([1, 3, 3, 4, 4]),
+    "mediation_multiply_robust_reg_pr_treatment_ig_implicit_cross_fit-M5D_continuous_5DX": np.array(
+        [1, 2, 2, 4, 4]
+    ),
     "mediation_dml_reg-M1D_binary_1DX": np.array([1, 2, 2, 6, 6]),
->>>>>>> 95ad55a6
     "mediation_dml_reg-M1D_binary_5DX": np.array([1, 1, 1, 5, 5]),
     "mediation_dml_reg-M5D_continuous_1DX": np.array([1, 10, 10, 20, 20]),
     "mediation_dml_reg-M5D_continuous_5DX": np.array([1, 3, 3, 5, 5]),
@@ -278,9 +241,7 @@
     "mediation_tmle_prop_ratio_treatment-M1D_continuous_1DX": np.array([1, 1, 1, 2, 2]),
     "mediation_tmle_prop_ratio_treatment-M5D_continuous_1DX": np.array([1, 2, 2, 2, 2]),
     "mediation_tmle_prop_ratio_treatment-M1D_continuous_5DX": np.array([1, 1, 1, 3, 3]),
-    "mediation_tmle_prop_ratio_treatment-M5D_continuous_5DX": np.array(
-        [3, 3, 3, 15, 15]
-    ),
+    "mediation_tmle_prop_ratio_treatment-M5D_continuous_5DX": np.array([3, 3, 3, 15, 15]),
     "mediation_tmle_prop_ratio_mediator-M1D_binary_1DX": np.array([1, 1, 1, 3, 3]),
     "mediation_tmle_prop_ratio_mediator-M1D_binary_5DX": np.array([1, 1, 1, 2, 2]),
 }
