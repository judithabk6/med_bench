--- conflicted
+++ resolved
@@ -68,18 +68,10 @@
     "mediation_g_computation_reg_calibration": LARGE_TOLERANCE,
     "mediation_multiply_robust_reg": LARGE_TOLERANCE,
     "mediation_multiply_robust_reg_calibration": LARGE_TOLERANCE,
-<<<<<<< HEAD
     "mediation_dml_reg": INFINITE_TOLERANCE,
     "mediation_dml_reg_calibration": INFINITE_TOLERANCE,
     "mediation_tmle_propensities": INFINITE_TOLERANCE,
     "mediation_tmle_density": INFINITE_TOLERANCE,
-=======
-    "mediation_multiply_robust_forest": INFINITE_TOLERANCE,
-    "mediation_multiply_robust_forest_calibration": LARGE_TOLERANCE,
-    "mediation_dml_noreg": INFINITE_TOLERANCE,
-    "mediation_dml_reg": INFINITE_TOLERANCE,
-    "mediation_dml_forest": INFINITE_TOLERANCE,
->>>>>>> 6290ddb9
 }
 
 ESTIMATORS = list(TOLERANCE_DICT.keys())
