--- conflicted
+++ resolved
@@ -218,7 +218,6 @@
         causal_effects = estimator_obj.estimate(t, m, x, y)
         effects = _transform_outputs(causal_effects)
 
-<<<<<<< HEAD
     # GComputation with forest and isotonic calibration
     elif estimator == "mediation_g_computation_forest_calibration_iso":
         clf = RandomForestClassifier(
@@ -235,10 +234,6 @@
 
     elif estimator == "mediation_multiply_robust_noreg":
         # Class-based implementation for MultiplyRobust without regularization
-=======
-    elif estimator == "mediation_dml_noreg":
-        # Class-based implementation for DoubleMachineLearning without regularization
->>>>>>> 6290ddb9
         clf, reg = _get_regularized_regressor_and_classifier(regularize=False)
         estimator_obj = MultiplyRobust(
             ratio="propensities", normalized=True, regressor=reg, classifier=clf
@@ -332,14 +327,6 @@
         estimator_obj.fit(t, m, x, y)
         causal_effects = estimator_obj.estimate(t, m, x, y)
         effects = _transform_outputs(causal_effects)
-
-    elif estimator == "simulation_based":
-        # R-based function for simulation
-        effects = r_mediate(y, t, m, x, interaction=False)
-
-    elif estimator == "mediation_dml":
-        # R-based function for Double Machine Learning with legacy config
-        effects = r_mediation_dml(y, t, m, x, trim=0.0, order=1)
 
     elif estimator == "mediation_dml_noreg":
         # Class-based implementation for DoubleMachineLearning without regularization
