"""
Pytest file for get_estimation.py

It tests all the benchmark_mediation estimators :
- for a certain tolerance
- whether their effects satisfy "total = direct + indirect"
- whether they support (n,1) and (n,) inputs

To be robust to future updates, tests are adjusted with a smaller tolerance when possible.
The test is skipped if estimator has not been implemented yet, i.e. if ValueError is raised.
The test fails for any other unwanted behavior.
"""

from pprint import pprint
import pytest
import numpy as np

from med_bench.get_simulated_data import simulate_data
from med_bench.get_estimation import get_estimation
<<<<<<< HEAD
from med_bench.utils.constants import PARAMETER_LIST, PARAMETER_NAME, TOLERANCE_DICT
=======

from med_bench.utils.utils import check_r_dependencies


SMALL_ATE_TOLERANCE = 0.05
SMALL_DIRECT_TOLERANCE = 0.05
SMALL_INDIRECT_TOLERANCE = 0.2

MEDIUM_ATE_TOLERANCE = 0.10
MEDIUM_DIRECT_TOLERANCE = 0.10
MEDIUM_INDIRECT_TOLERANCE = 0.4

LARGE_ATE_TOLERANCE = 0.15
LARGE_DIRECT_TOLERANCE = 0.15
LARGE_INDIRECT_TOLERANCE = 0.8
# indirect effect is weak, leading to a large relative error

SMALL_TOLERANCE = np.array(
    [
        SMALL_ATE_TOLERANCE,
        SMALL_DIRECT_TOLERANCE,
        SMALL_DIRECT_TOLERANCE,
        SMALL_INDIRECT_TOLERANCE,
        SMALL_INDIRECT_TOLERANCE,
    ]
)

MEDIUM_TOLERANCE = np.array(
    [
        MEDIUM_ATE_TOLERANCE,
        MEDIUM_DIRECT_TOLERANCE,
        MEDIUM_DIRECT_TOLERANCE,
        MEDIUM_INDIRECT_TOLERANCE,
        MEDIUM_INDIRECT_TOLERANCE,
    ]
)

LARGE_TOLERANCE = np.array(
    [
        LARGE_ATE_TOLERANCE,
        LARGE_DIRECT_TOLERANCE,
        LARGE_DIRECT_TOLERANCE,
        LARGE_INDIRECT_TOLERANCE,
        LARGE_INDIRECT_TOLERANCE,
    ]
)

INFINITE_TOLERANCE = np.array(
    [
        np.inf,
        np.inf,
        np.inf,
        np.inf,
        np.inf,
    ]
)


TOLERANCE_DICT = {
    "coefficient_product": LARGE_TOLERANCE,
    "mediation_ipw_noreg": INFINITE_TOLERANCE,
    "mediation_ipw_reg": INFINITE_TOLERANCE,
    "mediation_ipw_reg_calibration": INFINITE_TOLERANCE,
    "mediation_ipw_forest": INFINITE_TOLERANCE,
    "mediation_ipw_forest_calibration": INFINITE_TOLERANCE,
    "mediation_g_computation_noreg": LARGE_TOLERANCE,
    "mediation_g_computation_reg": MEDIUM_TOLERANCE,
    "mediation_g_computation_reg_calibration": LARGE_TOLERANCE,
    "mediation_g_computation_forest": LARGE_TOLERANCE,
    "mediation_g_computation_forest_calibration": INFINITE_TOLERANCE,
    "mediation_multiply_robust_noreg": INFINITE_TOLERANCE,
    "mediation_multiply_robust_reg": LARGE_TOLERANCE,
    "mediation_multiply_robust_reg_calibration": LARGE_TOLERANCE,
    "mediation_multiply_robust_forest": INFINITE_TOLERANCE,
    "mediation_multiply_robust_forest_calibration": LARGE_TOLERANCE,
    "simulation_based": LARGE_TOLERANCE,
    "mediation_DML": INFINITE_TOLERANCE,
    "mediation_DML_reg_fixed_seed": INFINITE_TOLERANCE,
    "mediation_g_estimator": SMALL_TOLERANCE,
    "mediation_ipw_noreg_cf": INFINITE_TOLERANCE,
    "mediation_ipw_reg_cf": INFINITE_TOLERANCE,
    "mediation_ipw_reg_calibration_cf": INFINITE_TOLERANCE,
    "mediation_ipw_forest_cf": INFINITE_TOLERANCE,
    "mediation_ipw_forest_calibration_cf": INFINITE_TOLERANCE,
    "mediation_g_computation_noreg_cf": SMALL_TOLERANCE,
    "mediation_g_computation_reg_cf": LARGE_TOLERANCE,
    "mediation_g_computation_reg_calibration_cf": LARGE_TOLERANCE,
    "mediation_g_computation_forest_cf": INFINITE_TOLERANCE,
    "mediation_g_computation_forest_calibration_cf": LARGE_TOLERANCE,
    "mediation_multiply_robust_noreg_cf": MEDIUM_TOLERANCE,
    "mediation_multiply_robust_reg_cf": LARGE_TOLERANCE,
    "mediation_multiply_robust_reg_calibration_cf": MEDIUM_TOLERANCE,
    "mediation_multiply_robust_forest_cf": INFINITE_TOLERANCE,
    "mediation_multiply_robust_forest_calibration_cf": INFINITE_TOLERANCE,
}


PARAMETER_NAME = [
    "n",
    "rg",
    "mis_spec_m",
    "mis_spec_y",
    "dim_x",
    "dim_m",
    "seed",
    "type_m",
    "sigma_y",
    "sigma_m",
    "beta_t_factor",
    "beta_m_factor",
]

PARAMETER_LIST = list(
    itertools.product(
        [1000],
        [default_rng(321)],
        [False],
        [False],
        [1, 5],
        [1],
        [123],
        ["binary"],
        [0.5],
        [0.5],
        [0.5],
        [0.5],
    )
)

PARAMETER_LIST.extend(
    list(
        itertools.product(
            [1000],
            [default_rng(321)],
            [False],
            [False],
            [1, 5],
            [1, 5],
            [123],
            ["continuous"],
            [0.5],
            [0.5],
            [0.5],
            [0.5],
        )
    )
)
>>>>>>> 5a9a3ec6


@pytest.fixture(params=PARAMETER_LIST)
def dict_param(request):
    return dict(zip(PARAMETER_NAME, request.param))


@pytest.fixture
def data(dict_param):
    return simulate_data(**dict_param)


@pytest.fixture
def x(data):
    return data[0]


# t is raveled because some estimators fail with (n,1) inputs
@pytest.fixture
def t(data):
    return data[1].ravel()


@pytest.fixture
def m(data):
    return data[2]


@pytest.fixture
def y(data):
    return data[3].ravel()  # same reason as t


@pytest.fixture
def effects(data):
    return np.array(data[4:9])


@pytest.fixture(params=list(TOLERANCE_DICT.keys()))
def estimator(request):
    return request.param


@pytest.fixture
def tolerance(estimator):
    return TOLERANCE_DICT[estimator]


@pytest.fixture
def config(dict_param):
    if dict_param["dim_m"] == 1 and dict_param["type_m"] == "binary":
        return 0
    return 5


@pytest.fixture
def effects_chap(x, t, m, y, estimator, config):
    # try whether estimator is implemented or not

    r_dependent_estimators = [
        "mediation_IPW_R", "simulation_based", "mediation_DML", "mediation_g_estimator"
        ]

    if estimator in r_dependent_estimators and not check_r_dependencies():
        warning_message = (
            "R or some required R packages ('causalweight', 'mediation', 'stats', 'base', "
            "'grf', 'plmed') not available"
            )
        print(warning_message)
        pytest.skip(
            f"Skipping {estimator} as the required R environment/packages are not available."
            )

    try:
        res = get_estimation(x, t, m, y, estimator, config)[0:5]
    except Exception as e:
        if str(e) in (
            "Estimator only supports 1D binary mediator.",
            "Estimator does not support 1D binary mediator.",
        ):
            pytest.skip(f"{e}")

        # We skip the test if an error with function from glmet rpy2 package occurs
        elif "glmnet::glmnet" in str(e):
            pytest.skip(f"{e}")

        else:
            pytest.fail(f"{e}")

    # NaN situations
    if np.all(np.isnan(res)):
        pytest.xfail("all effects are NaN")
    elif np.any(np.isnan(res)):
        pprint("NaN found")

    return res


def test_tolerance(effects, effects_chap, tolerance):
    error = abs((effects_chap - effects) / effects)
    assert np.all(error[~np.isnan(error)] <= tolerance[~np.isnan(error)])


def test_total_is_direct_plus_indirect(effects_chap):
    if not np.isnan(effects_chap[1]):
        assert effects_chap[0] == pytest.approx(
            effects_chap[1] + effects_chap[4])
    if not np.isnan(effects_chap[2]):
        assert effects_chap[0] == pytest.approx(
            effects_chap[2] + effects_chap[3])


@pytest.mark.xfail
def test_robustness_to_ravel_format(data, estimator, config, effects_chap):
    if "forest" in estimator:
        pytest.skip("Forest estimator skipped")
    assert np.all(
        get_estimation(data[0], data[1], data[2],
                       data[3], estimator, config)[0:5]
        == pytest.approx(
            effects_chap, nan_ok=True
        )  # effects_chap is obtained with data[1].ravel() and data[3].ravel()
    )<|MERGE_RESOLUTION|>--- conflicted
+++ resolved
@@ -17,157 +17,9 @@
 
 from med_bench.get_simulated_data import simulate_data
 from med_bench.get_estimation import get_estimation
-<<<<<<< HEAD
-from med_bench.utils.constants import PARAMETER_LIST, PARAMETER_NAME, TOLERANCE_DICT
-=======
 
 from med_bench.utils.utils import check_r_dependencies
-
-
-SMALL_ATE_TOLERANCE = 0.05
-SMALL_DIRECT_TOLERANCE = 0.05
-SMALL_INDIRECT_TOLERANCE = 0.2
-
-MEDIUM_ATE_TOLERANCE = 0.10
-MEDIUM_DIRECT_TOLERANCE = 0.10
-MEDIUM_INDIRECT_TOLERANCE = 0.4
-
-LARGE_ATE_TOLERANCE = 0.15
-LARGE_DIRECT_TOLERANCE = 0.15
-LARGE_INDIRECT_TOLERANCE = 0.8
-# indirect effect is weak, leading to a large relative error
-
-SMALL_TOLERANCE = np.array(
-    [
-        SMALL_ATE_TOLERANCE,
-        SMALL_DIRECT_TOLERANCE,
-        SMALL_DIRECT_TOLERANCE,
-        SMALL_INDIRECT_TOLERANCE,
-        SMALL_INDIRECT_TOLERANCE,
-    ]
-)
-
-MEDIUM_TOLERANCE = np.array(
-    [
-        MEDIUM_ATE_TOLERANCE,
-        MEDIUM_DIRECT_TOLERANCE,
-        MEDIUM_DIRECT_TOLERANCE,
-        MEDIUM_INDIRECT_TOLERANCE,
-        MEDIUM_INDIRECT_TOLERANCE,
-    ]
-)
-
-LARGE_TOLERANCE = np.array(
-    [
-        LARGE_ATE_TOLERANCE,
-        LARGE_DIRECT_TOLERANCE,
-        LARGE_DIRECT_TOLERANCE,
-        LARGE_INDIRECT_TOLERANCE,
-        LARGE_INDIRECT_TOLERANCE,
-    ]
-)
-
-INFINITE_TOLERANCE = np.array(
-    [
-        np.inf,
-        np.inf,
-        np.inf,
-        np.inf,
-        np.inf,
-    ]
-)
-
-
-TOLERANCE_DICT = {
-    "coefficient_product": LARGE_TOLERANCE,
-    "mediation_ipw_noreg": INFINITE_TOLERANCE,
-    "mediation_ipw_reg": INFINITE_TOLERANCE,
-    "mediation_ipw_reg_calibration": INFINITE_TOLERANCE,
-    "mediation_ipw_forest": INFINITE_TOLERANCE,
-    "mediation_ipw_forest_calibration": INFINITE_TOLERANCE,
-    "mediation_g_computation_noreg": LARGE_TOLERANCE,
-    "mediation_g_computation_reg": MEDIUM_TOLERANCE,
-    "mediation_g_computation_reg_calibration": LARGE_TOLERANCE,
-    "mediation_g_computation_forest": LARGE_TOLERANCE,
-    "mediation_g_computation_forest_calibration": INFINITE_TOLERANCE,
-    "mediation_multiply_robust_noreg": INFINITE_TOLERANCE,
-    "mediation_multiply_robust_reg": LARGE_TOLERANCE,
-    "mediation_multiply_robust_reg_calibration": LARGE_TOLERANCE,
-    "mediation_multiply_robust_forest": INFINITE_TOLERANCE,
-    "mediation_multiply_robust_forest_calibration": LARGE_TOLERANCE,
-    "simulation_based": LARGE_TOLERANCE,
-    "mediation_DML": INFINITE_TOLERANCE,
-    "mediation_DML_reg_fixed_seed": INFINITE_TOLERANCE,
-    "mediation_g_estimator": SMALL_TOLERANCE,
-    "mediation_ipw_noreg_cf": INFINITE_TOLERANCE,
-    "mediation_ipw_reg_cf": INFINITE_TOLERANCE,
-    "mediation_ipw_reg_calibration_cf": INFINITE_TOLERANCE,
-    "mediation_ipw_forest_cf": INFINITE_TOLERANCE,
-    "mediation_ipw_forest_calibration_cf": INFINITE_TOLERANCE,
-    "mediation_g_computation_noreg_cf": SMALL_TOLERANCE,
-    "mediation_g_computation_reg_cf": LARGE_TOLERANCE,
-    "mediation_g_computation_reg_calibration_cf": LARGE_TOLERANCE,
-    "mediation_g_computation_forest_cf": INFINITE_TOLERANCE,
-    "mediation_g_computation_forest_calibration_cf": LARGE_TOLERANCE,
-    "mediation_multiply_robust_noreg_cf": MEDIUM_TOLERANCE,
-    "mediation_multiply_robust_reg_cf": LARGE_TOLERANCE,
-    "mediation_multiply_robust_reg_calibration_cf": MEDIUM_TOLERANCE,
-    "mediation_multiply_robust_forest_cf": INFINITE_TOLERANCE,
-    "mediation_multiply_robust_forest_calibration_cf": INFINITE_TOLERANCE,
-}
-
-
-PARAMETER_NAME = [
-    "n",
-    "rg",
-    "mis_spec_m",
-    "mis_spec_y",
-    "dim_x",
-    "dim_m",
-    "seed",
-    "type_m",
-    "sigma_y",
-    "sigma_m",
-    "beta_t_factor",
-    "beta_m_factor",
-]
-
-PARAMETER_LIST = list(
-    itertools.product(
-        [1000],
-        [default_rng(321)],
-        [False],
-        [False],
-        [1, 5],
-        [1],
-        [123],
-        ["binary"],
-        [0.5],
-        [0.5],
-        [0.5],
-        [0.5],
-    )
-)
-
-PARAMETER_LIST.extend(
-    list(
-        itertools.product(
-            [1000],
-            [default_rng(321)],
-            [False],
-            [False],
-            [1, 5],
-            [1, 5],
-            [123],
-            ["continuous"],
-            [0.5],
-            [0.5],
-            [0.5],
-            [0.5],
-        )
-    )
-)
->>>>>>> 5a9a3ec6
+from med_bench.utils.constants import PARAMETER_LIST, PARAMETER_NAME, TOLERANCE_DICT
 
 
 @pytest.fixture(params=PARAMETER_LIST)
@@ -229,17 +81,17 @@
 
     r_dependent_estimators = [
         "mediation_IPW_R", "simulation_based", "mediation_DML", "mediation_g_estimator"
-        ]
+    ]
 
     if estimator in r_dependent_estimators and not check_r_dependencies():
         warning_message = (
             "R or some required R packages ('causalweight', 'mediation', 'stats', 'base', "
             "'grf', 'plmed') not available"
-            )
+        )
         print(warning_message)
         pytest.skip(
             f"Skipping {estimator} as the required R environment/packages are not available."
-            )
+        )
 
     try:
         res = get_estimation(x, t, m, y, estimator, config)[0:5]
