import setuptools

with open('README.md', 'r') as readme:
    long_description = readme.read()

setuptools.setup(
<<<<<<< HEAD
    name='medbench',
=======
    name='med_bench',
>>>>>>> e068ddb2
    version='0.1',
    author='Judith Abécassis',
    description='Benchmark mediation',
    long_description=long_description,
    long_description_content_type='text/markdown',
    # packages=setuptools.find_packages('src/*'),
    packages=setuptools.find_packages(
        where='src',
        include=['med_bench*'],
    ),
    package_dir={"": "src"},
    install_requires=[
        'pandas>=1.2.1',
        'scikit-learn>=0.22.1',
        'numpy>=1.19.2',
        'rpy2>=2.9.4',
        'scipy>=1.5.2',
        'seaborn>=0.11.1',
        'matplotlib>=3.3.2'
    ],
    classifiers=[
        'Programming Language :: Python :: 3',
        'Operating System :: OS Independent',
    ],
)<|MERGE_RESOLUTION|>--- conflicted
+++ resolved
@@ -4,11 +4,7 @@
     long_description = readme.read()
 
 setuptools.setup(
-<<<<<<< HEAD
-    name='medbench',
-=======
     name='med_bench',
->>>>>>> e068ddb2
     version='0.1',
     author='Judith Abécassis',
     description='Benchmark mediation',
